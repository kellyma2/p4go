/*
Package p4 wraps the Perforce Helix Core command line.

It assumes p4 or p4.exe is in the PATH.
It uses the p4 -G global option which returns Python marshalled dictionary objects.

p4 Python parsing module is based on: https://github.com/hambster/gopymarshal
*/
package p4

import (
	"bufio"
	"bytes"
	"fmt"
	"io"
	"io/ioutil"
	"log"
	"os/exec"
	"regexp"
	"strings"

	"encoding/json"
	"errors"
)

// P4 - environment for P4
type P4 struct {
	port   string
	user   string
	client string
}

// NewP4 - create and initialise properly
func NewP4() *P4 {
	var p4 P4
	return &p4
}

// NewP4Params - create and initialise with params
func NewP4Params(port string, user string, client string) *P4 {
	var p4 P4
	p4.port = port
	p4.user = user
	p4.client = client
	return &p4
}

// RunBytes - runs p4 command and returns []byte output
func (p4 *P4) RunBytes(args []string) ([]byte, error) {
	cmd := exec.Command("p4", args...)

	data, err := cmd.CombinedOutput()
	if err != nil {
		return data, err
	}
	return data, nil
}

// Get options that go before the p4 command
func (p4 *P4) getJOptions() []string {
	opts := []string{"-Mj", "-ztag"}

	if p4.port != "" {
		opts = append(opts, "-p", p4.port)
	}
	if p4.user != "" {
		opts = append(opts, "-u", p4.user)
	}
	if p4.client != "" {
		opts = append(opts, "-c", p4.client)
	}
	return opts
}

// Get options that go before the p4 command
func (p4 *P4) getOptionsNonMarshal() []string {
	opts := []string{}

	if p4.port != "" {
		opts = append(opts, "-p", p4.port)
	}
	if p4.user != "" {
		opts = append(opts, "-u", p4.user)
	}
	if p4.client != "" {
		opts = append(opts, "-c", p4.client)
	}
	return opts
}

// Runner is an interface to make testing p4 commands more easily
type Runner interface {
	Run([]string) ([]map[string]string, error)
}

// Run - runs p4 command and returns map
func (p4 *P4) Run(args []string) ([]map[string]string, error) {
	opts := p4.getJOptions()
	args = append(opts, args...)
	cmd := exec.Command("p4", args...)
	var stdout, stderr bytes.Buffer
	cmd.Stdout = &stdout
	cmd.Stderr = &stderr
	mainerr := cmd.Run()
	// May not be the correct place to do this
	// But we are ignoring the actual error otherwise
	if stderr.Len() > 0 {
		return nil, errors.New(stderr.String())
	}
	results := make([]map[string]string, 0)
	buf := bufio.NewReader(&stdout)
	for {
		line, _, _ := buf.ReadLine()
		r := make(map[string]string)
		if len(line) > 0 {
			err := json.Unmarshal(line, &r)
			if err == io.EOF || err != nil {
				if mainerr == nil {
					mainerr = err
				}
				break
			}
		} else {
<<<<<<< HEAD
			if mainerr == nil {
				mainerr = err
			}
			// The stdout contains context regarding the error
			// in some cases, e.g. password expiring so we should
			// also populate the results to convey the error details
			// to the caller. Otherwise they'll just see an "exit
			// status 1" in the error and empty results.
			if r != nil {
				results = append(results, r)
			}
=======
			break //empty line
		}
		if r == nil {
			// End of object
>>>>>>> 80c574c7
			break
		}
		results = append(results, r)
	}
	return results, mainerr
}

// parseError turns perforce error messages into go error's
func parseError(res map[string]string) error {
	var err error
	var e string
	if v, ok := res["data"]; ok {
		e = v
	} else {
		// I don't know if we can get in this situation
		e = fmt.Sprintf("Failed to parse error %v", err)
		return errors.New(e)
	}
	// Search for non-existent depot error
	nodepot, err := regexp.Match(`must refer to client`, []byte(e))
	if err != nil {
		return err // Do we need to return (error, error) for real error and parsed one?
	}
	if nodepot {
		path := strings.Split(e, " - must")[0]
		return errors.New("P4Error -> No such area '" + path + "', please check your path")
	}
	err = fmt.Errorf("P4Error -> %s", e)
	return err
}

// Assume multiline entries should be on seperate lines
func formatSpec(specContents map[string]string) string {
	var output bytes.Buffer
	for k, v := range specContents {
		if strings.Contains(v, "\n") {
			output.WriteString(fmt.Sprintf("%s:", k))
			lines := strings.Split(v, "\n")
			for i := range lines {
				if len(strings.TrimSpace(lines[i])) > 0 {
					output.WriteString(fmt.Sprintf("\n %s", lines[i]))
				}
			}
			output.WriteString("\n\n")
		} else {
			output.WriteString(fmt.Sprintf("%s: %s\n\n", k, v))
		}
	}
	return output.String()
}

// Save - runs p4 -i for specified spec returns result
func (p4 *P4) Save(specName string, specContents map[string]string, args []string) ([]map[string]string, error) {
	opts := p4.getJOptions()
	nargs := []string{specName, "-i"}
	nargs = append(nargs, args...)
	args = append(opts, nargs...)

	log.Println(args)
	cmd := exec.Command("p4", args...)
	var stdout, stderr bytes.Buffer
	stdin, err := cmd.StdinPipe()
	if err != nil {
		fmt.Println("An error occured: ", err)
	}
	cmd.Stdout = &stdout
	cmd.Stderr = &stderr
	mainerr := cmd.Start()
	if mainerr != nil {
		fmt.Println("An error occured: ", mainerr)
	}
	spec := formatSpec(specContents)
	log.Println(spec)
	io.WriteString(stdin, spec)
	stdin.Close()
	cmd.Wait()

	results := make([]map[string]string, 0)
	for {
		r := make(map[string]string)
		err := json.NewDecoder(&stdout).Decode(&r)
		if err == io.EOF {
			break
		}
		if err == nil {
			if r == nil {
				// End of object
				break
			}
			results = append(results, r)
		} else {
			if mainerr == nil {
				mainerr = err
			}
			break
		}
	}
	return results, mainerr
}

// The Save() func doesn't work as it needs the data marshalled instead of
// map[string]string
// This is a quick fix, the real fix is writing a marshal() function or try
// using gopymarshal
func (p4 *P4) SaveTxt(specName string, specContents map[string]string, args []string) (string, error) {
	opts := p4.getOptionsNonMarshal()
	nargs := []string{specName, "-i"}
	nargs = append(nargs, args...)
	args = append(opts, nargs...)

	log.Println(args)
	cmd := exec.Command("p4", args...)
	var stdout, stderr bytes.Buffer
	stdin, err := cmd.StdinPipe()
	if err != nil {
		fmt.Println("An error occured: ", err)
	}
	cmd.Stdout = &stdout
	cmd.Stderr = &stderr
	mainerr := cmd.Start()
	if mainerr != nil {
		fmt.Println("An error occured: ", mainerr)
	}
	spec := formatSpec(specContents)
	log.Println(spec)
	io.WriteString(stdin, spec)
	// Need to explicitly call this for the command to fire
	stdin.Close()
	cmd.Wait()

	e, err := ioutil.ReadAll(&stderr)
	if err != nil {
		fmt.Println("An error occured: ", err)
	}
	log.Println(e)
	if len(e) > 0 {
		return "", errors.New(string(e))
	}
	x, err := ioutil.ReadAll(&stdout)
	if err != nil {
		fmt.Println("An error occured: ", err)
	}
	s := string(x)
	log.Println(s)
	return s, mainerr
}<|MERGE_RESOLUTION|>--- conflicted
+++ resolved
@@ -121,7 +121,6 @@
 				break
 			}
 		} else {
-<<<<<<< HEAD
 			if mainerr == nil {
 				mainerr = err
 			}
@@ -133,12 +132,6 @@
 			if r != nil {
 				results = append(results, r)
 			}
-=======
-			break //empty line
-		}
-		if r == nil {
-			// End of object
->>>>>>> 80c574c7
 			break
 		}
 		results = append(results, r)
